--- conflicted
+++ resolved
@@ -1,69 +1,5 @@
 # Robotics Sensor Data Processing Simulation
 
-<<<<<<< HEAD
-Small side project to brush up on as well as learn some new DE skills by
-processing simulated robotics sensor data.
-Some important details:
-
-- I will be creating two "versions" of some components like data generation
-  - One version will simulate a real-time environment. Components can be run
-    as services.
-  - The second version will have everything scheduled via Airflow. Since this
-    is just a simulation I don't want to incur the costs of keeping things
-    constantly running.
-  - This will be a phased approach with the real-time component coming later.
-
-## Project Brief
-
-Create several components around creating, ingesting, and processing
-sensor data. For the time being the data will be generated mock data.
-
-## Components
-
-### Data Simulation
-
-For now, just some Python script(s) that will generate some mock sensor data.
-
-### Data Ingestion
-
-Taking a phased approach. Phase 1 will be just dumping the raw data into S3, then to Timestream.
-
-### Data Processing
-
-A number of python clean up and potentially some pyspark jobs to process the data
-
-### Orchestration
-
-Good ol' Apache Airflow. Looks like v3 came out relatively recently
-
-### Infrastructure
-
-- Storage:
-  - AWS S3
-  - AWS Timestream (WIP)
-- Workflow Orchestration (WIP)
-  - AWS MWAA (AWS Managed Workflows for Apache Airflow), using DockerOperator/KubernetesPodOperator
-    - Or maybe just deploy my own Airflow. Latest version available via MWAA is 2.10.1
-- Data Pipelines (WIP)
-  - Custom framework
-- Data Analytics/Visualization (WIP)
-
-### Deployment
-
-Terraform
-
-## New Tools Learned for this Project
-
-- Terraform
-- AWS (new but similar to GCP)
-- Apache Airflow
-- Apache Parquet
-- Apache Arrow
-- NumPy/SciPy
-- Pandas
-- Great Expectations
-- uv
-=======
 This project is a personal initiative to design and implement an end-to-end data pipeline for simulating, ingesting, processing, and analyzing robotics sensor data. The primary goal is to deepen existing data engineering skills and learn new technologies relevant to modern data-intensive applications, particularly in the context of robotics and AI.
 
 The project follows a phased development approach, starting with foundational components for data generation and storage, with plans to incorporate more advanced processing, orchestration, and data quality frameworks.
@@ -183,5 +119,4 @@
 
 ## Notes
 
-This project is primarily for learning and demonstration. While best practices are aimed for, some aspects (like the current direct transformation within the pipeline script) are slated for refactoring as the project evolves. The focus is on building a functional end-to-end system and exploring various technologies involved in data engineering.
->>>>>>> c9d57343
+This project is primarily for learning and demonstration. While best practices are aimed for, some aspects (like the current direct transformation within the pipeline script) are slated for refactoring as the project evolves. The focus is on building a functional end-to-end system and exploring various technologies involved in data engineering.